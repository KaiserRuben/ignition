mod cmd;
mod config;

use std::sync::Arc;

use anyhow::Result;
use clap::Parser;
use ignition::{
    agent::{
<<<<<<< HEAD
        Agent, AgentConfig, certificate::config::CertificateAgentConfig,
        dns::config::DnsAgentConfig, image::ImageAgentConfig, machine::MachineAgentConfig,
        net::NetAgentConfig, proxy::ProxyAgentConfig, volume::VolumeAgentConfig,
=======
        Agent, AgentConfig, dns::config::DnsAgentConfig, image::ImageAgentConfig,
        logs::LogsAgentConfig, machine::MachineAgentConfig, net::NetAgentConfig,
        proxy::ProxyAgentConfig, volume::VolumeAgentConfig,
>>>>>>> 3ba44ffd
    },
    api::{ApiServer, ApiServerConfig, auth::AuthHandler, core::CoreService},
    constants::DEFAULT_KERNEL_CMD_LINE_INIT,
    controller::{
        certificate::CertificateController,
        machine::MachineController,
        scheduler::{Scheduler, SchedulerConfig},
        service::ServiceController,
        volume::VolumeController,
    },
    machinery::store::Store,
    repository::Repository,
    services,
    utils::tracing::init_tracing,
};
use tokio::{runtime, task::block_in_place};
use tracing::info;

use crate::config::Config;

#[tokio::main]
async fn main() -> Result<()> {
    init_tracing();

    let args = cmd::Cli::parse();

    let config = Config::load(args.config_path).await?;
    info!("Loaded config from {}", config.config_path.display());
    dbg!(&config);

    if !config.absolute_data_dir().exists() {
        tokio::fs::create_dir_all(&config.absolute_data_dir()).await?;
    }

    let store = Arc::new(Store::new(&config.absolute_data_dir()).await?);

    let scheduler = Arc::new_cyclic(|scheduler_weak| {
        let repository = Arc::new(Repository::new(store.clone(), scheduler_weak.clone()));

        let agent_scheduler = scheduler_weak.clone();
        let repository_clone = repository.clone();

        let scheduler_config = config.clone();
        let agent = block_in_place(move || {
            runtime::Handle::current().block_on(async {
                let transient_dir = scheduler_config.absolute_data_dir().join("transient");
                if transient_dir.exists() {
                    tokio::fs::remove_dir_all(&transient_dir)
                        .await
                        .expect("Failed to clear transient directory");
                }

                let agent_dir = scheduler_config.absolute_data_dir().join("agent");

                Arc::new(
                    Agent::new(
                        AgentConfig {
                            store_path: agent_dir.join("store").to_string_lossy().to_string(),
                            net_config: NetAgentConfig {
                                bridge_name: scheduler_config.net_config.bridge_name,
                                vm_ip_cidr: scheduler_config.net_config.vm_ip_cidr,
                                service_ip_cidr: scheduler_config.net_config.service_ip_cidr,
                            },
                            volume_config: VolumeAgentConfig {
                                base_path: agent_dir.join("volumes").to_string_lossy().to_string(),
                            },
                            image_config: ImageAgentConfig {
                                base_path: agent_dir.join("images").to_string_lossy().to_string(),
                            },
                            machine_config: MachineAgentConfig {
                                transient_state_path: transient_dir.to_path_buf().join("machines"),
                                kernel_path: scheduler_config
                                    .config_dir
                                    .join(&scheduler_config.machine_config.kernel_path)
                                    .to_string_lossy()
                                    .to_string(),
                                initrd_path: scheduler_config
                                    .config_dir
                                    .join(&scheduler_config.machine_config.initrd_path)
                                    .to_string_lossy()
                                    .to_string(),
                                kernel_cmd_init: format!(
                                    "{} {}",
                                    DEFAULT_KERNEL_CMD_LINE_INIT,
                                    scheduler_config
                                        .machine_config
                                        .append_cmd_line
                                        .unwrap_or_default()
                                )
                                .trim()
                                .to_string(),
                            },
                            proxy_config: ProxyAgentConfig {
                                external_bind_address: scheduler_config
                                    .proxy_config
                                    .external_bind_address,
                                default_tls_cert_path: scheduler_config
                                    .proxy_config
                                    .default_tls_cert_path,
                                default_tls_key_path: scheduler_config
                                    .proxy_config
                                    .default_tls_key_path,
                                evergreen_external_ports: vec![80, 443],
                            },
                            dns_config: DnsAgentConfig {
                                zone_suffix: scheduler_config.dns_config.zone_suffix,
                                default_ttl: scheduler_config.dns_config.default_ttl,
                                upstream_dns_servers: scheduler_config
                                    .dns_config
                                    .upstream_dns_servers,
                            },
<<<<<<< HEAD
                            cert_config: CertificateAgentConfig {
                                providers: scheduler_config.cert_providers,
                                certs_base_dir: agent_dir
                                    .join("certs")
                                    .to_string_lossy()
                                    .to_string(),
=======
                            logs_config: LogsAgentConfig {
                                store: scheduler_config.logs_config.store,
                                otel_ingest_endpoint: scheduler_config
                                    .logs_config
                                    .otel_ingest_endpoint,
>>>>>>> 3ba44ffd
                            },
                        },
                        agent_scheduler,
                        repository_clone,
                    )
                    .await
                    .expect("Failed to create agent"),
                )
            })
        });

        let scheduler = Scheduler::new(
            store.clone(),
            repository.clone(),
            agent,
            SchedulerConfig { worker_count: 4 },
            vec![
                CertificateController::new_boxed(),
                MachineController::new_boxed(),
                ServiceController::new_boxed(),
                VolumeController::new_boxed(),
            ],
        );

        scheduler
    });

    let repository = scheduler.repository.clone();

    let auth_handler = Arc::new(AuthHandler::new(&config.api_server_config.jwt_secret));

    let api_server = ApiServer::new(
        store.clone(),
        repository.clone(),
        scheduler.clone(),
        auth_handler.clone(),
        ApiServerConfig {
            host: config.api_server_config.host.clone(),
            port: config.api_server_config.port,
        },
    )
    .add_service::<CoreService>()
    .add_service::<services::CertificateService>()
    .add_service::<services::MachineService>()
    .add_service::<services::ServiceService>()
    .add_service::<services::VolumeService>();

    scheduler.start_workers();
    scheduler.schedule_bringup().await?;

    api_server.start().await?;

    Ok(())
}<|MERGE_RESOLUTION|>--- conflicted
+++ resolved
@@ -7,15 +7,10 @@
 use clap::Parser;
 use ignition::{
     agent::{
-<<<<<<< HEAD
         Agent, AgentConfig, certificate::config::CertificateAgentConfig,
-        dns::config::DnsAgentConfig, image::ImageAgentConfig, machine::MachineAgentConfig,
-        net::NetAgentConfig, proxy::ProxyAgentConfig, volume::VolumeAgentConfig,
-=======
-        Agent, AgentConfig, dns::config::DnsAgentConfig, image::ImageAgentConfig,
-        logs::LogsAgentConfig, machine::MachineAgentConfig, net::NetAgentConfig,
-        proxy::ProxyAgentConfig, volume::VolumeAgentConfig,
->>>>>>> 3ba44ffd
+        dns::config::DnsAgentConfig, image::ImageAgentConfig, logs::LogsAgentConfig,
+        machine::MachineAgentConfig, net::NetAgentConfig, proxy::ProxyAgentConfig,
+        volume::VolumeAgentConfig,
     },
     api::{ApiServer, ApiServerConfig, auth::AuthHandler, core::CoreService},
     constants::DEFAULT_KERNEL_CMD_LINE_INIT,
@@ -127,20 +122,18 @@
                                     .dns_config
                                     .upstream_dns_servers,
                             },
-<<<<<<< HEAD
                             cert_config: CertificateAgentConfig {
                                 providers: scheduler_config.cert_providers,
                                 certs_base_dir: agent_dir
                                     .join("certs")
                                     .to_string_lossy()
                                     .to_string(),
-=======
+                            },
                             logs_config: LogsAgentConfig {
                                 store: scheduler_config.logs_config.store,
                                 otel_ingest_endpoint: scheduler_config
                                     .logs_config
                                     .otel_ingest_endpoint,
->>>>>>> 3ba44ffd
                             },
                         },
                         agent_scheduler,
