{
  "services": [
    {
      "name": "Core",
      "tag": "core",
      "crate_path": "resources::core",
      "namespaced": false,
      "methods": [
        {
          "name": "me",
          "namespaced": false,
          "verb": "GET",
          "path": [
            {
              "type": "static",
              "value": "core"
            },
            {
              "type": "static",
              "value": "me"
            }
          ],
          "request": null,
          "response": {
            "type": "schema",
            "list": false,
            "optional": false,
            "name": "Me"
          }
        },
        {
          "name": "list_namespaces",
          "namespaced": false,
          "verb": "GET",
          "path": [
            {
              "type": "static",
              "value": "core"
            },
            {
              "type": "static",
              "value": "namespaces"
            }
          ],
          "request": null,
          "response": {
            "type": "schema",
            "list": false,
            "optional": false,
            "name": "ListNamespaces"
          }
        },
        {
          "name": "stream_logs",
          "namespaced": true,
          "verb": "WS",
          "path": [
            {
              "type": "static",
              "value": "core"
            },
            {
              "type": "static",
              "value": "logs"
            }
          ],
          "request": {
            "type": "schema",
            "name": "LogStreamParams"
          },
          "response": {
            "type": "schema",
            "list": false,
            "optional": false,
            "name": "LogStreamItem"
          }
        },
        {
          "name": "exec",
          "namespaced": true,
          "verb": "WS",
          "path": [
            {
              "type": "static",
              "value": "core"
            },
            {
              "type": "static",
              "value": "exec"
            }
          ],
          "request": {
            "type": "schema",
            "name": "ExecParams"
          },
          "response": {
            "type": "RawSocket"
          }
        }
      ]
    },
    {
      "name": "Certificate",
      "tag": "certificate",
      "crate_path": "resources::certificate",
      "namespaced": true,
      "methods": [
        {
          "name": "get",
          "verb": "GET",
          "path": [
            {
              "type": "static",
              "value": "certificate"
            },
            {
              "type": "resource_name"
            }
          ],
          "request": null,
          "response": {
            "type": "tuple",
            "list": false,
            "optional": false,
            "names": [
              "CertificateV1",
              "CertificateStatus"
            ]
          }
        },
        {
          "name": "list",
          "verb": "GET",
          "path": [
            {
              "type": "static",
              "value": "certificate"
            }
          ],
          "request": null,
          "response": {
            "type": "tuple",
            "list": true,
            "optional": false,
            "names": [
              "CertificateV1",
              "CertificateStatus"
            ]
          }
        },
        {
          "name": "delete",
          "verb": "DELETE",
          "path": [
            {
              "type": "static",
              "value": "certificate"
            },
            {
              "type": "resource_name"
            }
          ],
          "request": null,
          "response": null
        },
        {
          "name": "apply",
          "verb": "PUT",
          "path": [
            {
              "type": "static",
              "value": "certificate"
            }
          ],
          "request": {
            "type": "schema",
            "name": "Certificate"
          },
          "response": null
        },
        {
          "name": "get_status",
          "verb": "GET",
          "path": [
            {
              "type": "static",
              "value": "certificate"
            },
            {
              "type": "resource_name"
            },
            {
              "type": "static",
              "value": "status"
            }
          ],
          "request": null,
          "response": {
            "type": "schema",
            "list": false,
            "optional": false,
            "name": "CertificateStatus"
          }
        }
      ]
    },
    {
      "name": "Machine",
      "tag": "machine",
      "crate_path": "resources::machine",
      "namespaced": true,
      "methods": [
        {
          "name": "get",
          "namespaced": true,
          "verb": "GET",
          "path": [
            {
              "type": "static",
              "value": "machine"
            },
            {
              "type": "resource_name"
            }
          ],
          "request": null,
          "response": {
            "type": "tuple",
            "list": false,
            "optional": false,
            "names": [
              "MachineV1",
              "MachineStatus"
            ]
          }
        },
        {
          "name": "list",
          "namespaced": true,
          "verb": "GET",
          "path": [
            {
              "type": "static",
              "value": "machine"
            }
          ],
          "request": null,
          "response": {
            "type": "tuple",
            "list": true,
            "optional": false,
            "names": [
              "MachineV1",
              "MachineStatus"
            ]
          }
        },
        {
          "name": "delete",
          "namespaced": true,
          "verb": "DELETE",
          "path": [
            {
              "type": "static",
              "value": "machine"
            },
            {
              "type": "resource_name"
            }
          ],
          "request": null,
          "response": null
        },
        {
          "name": "apply",
          "namespaced": true,
          "verb": "PUT",
          "path": [
            {
              "type": "static",
              "value": "machine"
            }
          ],
          "request": {
            "type": "schema",
            "name": "Machine"
          },
          "response": null
        },
        {
          "name": "get_status",
          "namespaced": true,
          "verb": "GET",
          "path": [
            {
              "type": "static",
              "value": "machine"
            },
            {
              "type": "resource_name"
            },
            {
              "type": "static",
              "value": "status"
            }
          ],
          "request": null,
          "response": {
            "type": "schema",
            "list": false,
            "optional": false,
            "name": "MachineStatus"
          }
        }
      ]
    },
    {
      "name": "Service",
      "tag": "service",
      "crate_path": "resources::service",
      "namespaced": true,
      "methods": [
        {
          "name": "get",
          "namespaced": true,
          "verb": "GET",
          "path": [
            {
              "type": "static",
              "value": "service"
            },
            {
              "type": "resource_name"
            }
          ],
          "request": null,
          "response": {
            "type": "tuple",
            "list": false,
            "optional": false,
            "names": [
              "ServiceV1",
              "ServiceStatus"
            ]
          }
        },
        {
          "name": "list",
          "namespaced": true,
          "verb": "GET",
          "path": [
            {
              "type": "static",
              "value": "service"
            }
          ],
          "request": null,
          "response": {
            "type": "tuple",
            "list": true,
            "optional": false,
            "names": [
              "ServiceV1",
              "ServiceStatus"
            ]
          }
        },
        {
          "name": "delete",
          "namespaced": true,
          "verb": "DELETE",
          "path": [
            {
              "type": "static",
              "value": "service"
            },
            {
              "type": "resource_name"
            }
          ],
          "request": null,
          "response": null
        },
        {
          "name": "apply",
          "namespaced": true,
          "verb": "PUT",
          "path": [
            {
              "type": "static",
              "value": "service"
            }
          ],
          "request": {
            "type": "schema",
            "name": "Service"
          },
          "response": null
        },
        {
          "name": "get_status",
          "namespaced": true,
          "verb": "GET",
          "path": [
            {
              "type": "static",
              "value": "service"
            },
            {
              "type": "resource_name"
            },
            {
              "type": "static",
              "value": "status"
            }
          ],
          "request": null,
          "response": {
            "type": "schema",
            "list": false,
            "optional": false,
            "name": "ServiceStatus"
          }
        }
      ]
    },
    {
      "name": "Volume",
      "tag": "volume",
      "crate_path": "resources::volume",
      "namespaced": true,
      "methods": [
        {
          "name": "get",
          "namespaced": true,
          "verb": "GET",
          "path": [
            {
              "type": "static",
              "value": "volume"
            },
            {
              "type": "resource_name"
            }
          ],
          "request": null,
          "response": {
            "type": "tuple",
            "list": false,
            "optional": false,
            "names": [
              "VolumeV1",
              "VolumeStatus"
            ]
          }
        },
        {
          "name": "list",
          "namespaced": true,
          "verb": "GET",
          "path": [
            {
              "type": "static",
              "value": "volume"
            }
          ],
          "request": null,
          "response": {
            "type": "tuple",
            "list": true,
            "optional": false,
            "names": [
              "VolumeV1",
              "VolumeStatus"
            ]
          }
        },
        {
          "name": "delete",
          "namespaced": true,
          "verb": "DELETE",
          "path": [
            {
              "type": "static",
              "value": "volume"
            },
            {
              "type": "resource_name"
            }
          ],
          "request": null,
          "response": null
        },
        {
          "name": "apply",
          "namespaced": true,
          "verb": "PUT",
          "path": [
            {
              "type": "static",
              "value": "volume"
            }
          ],
          "request": {
            "type": "schema",
            "name": "Volume"
          },
          "response": null
        },
        {
          "name": "get_status",
          "namespaced": true,
          "verb": "GET",
          "path": [
            {
              "type": "static",
              "value": "volume"
            },
            {
              "type": "resource_name"
            },
            {
              "type": "static",
              "value": "status"
            }
          ],
          "request": null,
          "response": {
            "type": "schema",
            "list": false,
            "optional": false,
            "name": "VolumeStatus"
          }
        }
      ]
    }
  ],
  "defs": {
<<<<<<< HEAD
    "Certificate": {
      "oneOf": [
        {
          "type": "object",
          "properties": {
            "certificate": {
              "$ref": "#/$defs/CertificateV1"
            }
          },
          "required": [
            "certificate"
          ],
          "additionalProperties": false
        },
        {
          "type": "object",
          "properties": {
            "certificate.v1": {
              "$ref": "#/$defs/CertificateV1"
            }
          },
          "required": [
            "certificate.v1"
          ],
          "additionalProperties": false
        }
      ]
    },
    "CertificateIssuer": {
      "oneOf": [
        {
          "type": "object",
          "properties": {
            "auto": {
              "type": "object",
              "properties": {
                "provider": {
                  "description": "References a provider name from ignition.toml [[cert-provider]] config",
                  "type": "string"
                },
                "email": {
                  "description": "Optional email override. If specified, takes precedence over provider's default-email.\nIf not specified, falls back to provider's default-email from config.\nValidation should error if neither this nor provider config has an email.",
                  "type": [
                    "string",
                    "null"
                  ]
                },
                "renewal": {
                  "description": "Optional renewal configuration. Uses sensible defaults if not specified.",
                  "anyOf": [
                    {
                      "$ref": "#/$defs/CertificateRenewalConfig"
                    },
                    {
                      "type": "null"
                    }
                  ]
                }
              },
              "required": [
                "provider"
              ]
            }
          },
          "required": [
            "auto"
          ],
          "additionalProperties": false
        },
        {
          "type": "object",
          "properties": {
            "manual": {
              "type": "object",
              "properties": {
                "cert_path": {
                  "type": "string"
                },
                "key_path": {
                  "type": "string"
                },
                "ca_path": {
                  "type": [
                    "string",
                    "null"
                  ]
                }
              },
              "required": [
                "cert_path",
                "key_path"
              ]
            }
          },
          "required": [
            "manual"
          ],
          "additionalProperties": false
        }
      ]
    },
    "CertificateRenewalConfig": {
      "type": "object",
      "properties": {
        "days-before-expiry": {
          "type": [
            "integer",
            "null"
          ],
          "format": "uint32",
          "minimum": 0,
          "description": "Days before expiry to start renewal attempts. Default: 30 days."
        },
        "retry-interval-hours": {
          "type": [
            "integer",
            "null"
          ],
          "format": "uint32",
          "minimum": 0,
          "description": "Hours between renewal retry attempts on failure. Default: 12 hours."
        }
      }
    },
    "CertificateState": {
      "oneOf": [
        {
          "type": "string",
          "enum": [
            "pending",
            "pending-acme-account",
            "ready",
            "renewing",
            "failed",
            "expired",
            "revoked"
          ]
        },
        {
          "type": "object",
          "properties": {
            "pending-order": {
              "type": [
                "string",
                "null"
              ]
            }
          },
          "required": [
            "pending-order"
          ],
          "additionalProperties": false
        },
        {
          "type": "object",
          "properties": {
            "pending-dns-challenge": {
              "type": "string"
            }
          },
          "required": [
            "pending-dns-challenge"
          ],
          "additionalProperties": false
        },
        {
          "type": "object",
          "properties": {
            "pending-http-challenge": {
              "type": "string"
            }
          },
          "required": [
            "pending-http-challenge"
          ],
          "additionalProperties": false
        },
        {
          "type": "object",
          "properties": {
            "validating": {
              "type": "string"
            }
          },
          "required": [
            "validating"
          ],
          "additionalProperties": false
        },
        {
          "type": "object",
          "properties": {
            "issuing": {
              "type": "string"
            }
          },
          "required": [
            "issuing"
          ],
          "additionalProperties": false
        }
      ]
    },
    "CertificateStatus": {
      "type": "object",
      "properties": {
        "state": {
          "$ref": "#/$defs/CertificateState"
        },
        "not_before": {
          "type": [
            "string",
            "null"
          ]
        },
        "not_after": {
          "type": [
            "string",
            "null"
          ]
        },
        "last_failure_reason": {
          "type": [
            "string",
            "null"
          ]
        },
        "renewal_time": {
          "type": [
            "string",
            "null"
          ]
        }
      },
      "required": [
        "state"
      ]
    },
    "CertificateV1": {
      "type": "object",
      "properties": {
        "tags": {
          "type": [
            "array",
            "null"
          ],
          "items": {
            "type": "string"
          }
        },
        "namespace": {
          "type": [
            "string",
            "null"
          ]
        },
        "name": {
          "type": "string"
        },
        "domains": {
          "type": "array",
          "items": {
            "type": "string"
          }
        },
        "issuer": {
          "$ref": "#/$defs/CertificateIssuer"
        }
      },
      "required": [
        "name",
        "domains",
        "issuer"
      ]
=======
    "ExecParams": {
      "type": "object",
      "properties": {
        "machine_name": {
          "type": "string"
        },
        "command": {
          "type": "string"
        },
        "stdin": {
          "type": [
            "boolean",
            "null"
          ]
        },
        "tty": {
          "type": [
            "boolean",
            "null"
          ]
        }
      },
      "required": [
        "machine_name",
        "command"
      ],
      "title": "ExecParams",
      "$schema": "https://json-schema.org/draft/2020-12/schema"
>>>>>>> 3ba44ffd
    },
    "ListNamespaces": {
      "type": "object",
      "properties": {
        "namespaces": {
          "type": "array",
          "items": {
            "$ref": "#/$defs/Namespace"
          }
        }
      },
      "required": [
        "namespaces"
      ],
      "title": "ListNamespaces",
      "$schema": "https://json-schema.org/draft/2020-12/schema",
      "$defs": {
        "Namespace": {
          "type": "object",
          "properties": {
            "name": {
              "type": "string"
            },
            "created_at": {
              "type": "integer",
              "format": "uint128",
              "minimum": 0
            }
          },
          "required": [
            "name",
            "created_at"
          ]
        }
      }
    },
    "LogStreamItem": {
      "type": "object",
      "properties": {
        "timestamp": {
          "type": "integer",
          "format": "uint128",
          "minimum": 0
        },
        "message": {
          "type": "string"
        },
        "target_stream": {
          "$ref": "#/$defs/LogStreamTarget"
        }
      },
      "required": [
        "timestamp",
        "message",
        "target_stream"
      ],
      "title": "LogStreamItem",
      "$schema": "https://json-schema.org/draft/2020-12/schema",
      "$defs": {
        "LogStreamTarget": {
          "type": "string",
          "enum": [
            "stdout",
            "stderr"
          ]
        }
      }
    },
    "LogStreamParams": {
      "anyOf": [
        {
          "type": "object",
          "properties": {
            "machine_name": {
              "type": "string"
            },
            "start_ts_ns": {
              "type": [
                "string",
                "null"
              ]
            },
            "end_ts_ns": {
              "type": [
                "string",
                "null"
              ]
            }
          },
          "required": [
            "machine_name"
          ]
        },
        {
          "type": "object",
          "properties": {
            "group_name": {
              "type": "string"
            },
            "start_ts_ns": {
              "type": [
                "string",
                "null"
              ]
            },
            "end_ts_ns": {
              "type": [
                "string",
                "null"
              ]
            }
          },
          "required": [
            "group_name"
          ]
        }
      ],
      "title": "LogStreamParams",
      "$schema": "https://json-schema.org/draft/2020-12/schema"
    },
    "Machine": {
      "oneOf": [
        {
          "type": "object",
          "properties": {
            "machine": {
              "$ref": "#/$defs/MachineV1"
            }
          },
          "required": [
            "machine"
          ],
          "additionalProperties": false
        },
        {
          "type": "object",
          "properties": {
            "machine.v1": {
              "$ref": "#/$defs/MachineV1"
            }
          },
          "required": [
            "machine.v1"
          ],
          "additionalProperties": false
        }
      ]
    },
    "MachineMode": {
      "oneOf": [
        {
          "type": "string",
          "enum": [
            "regular"
          ]
        },
        {
          "type": "object",
          "properties": {
            "flash": {
              "type": "object",
              "properties": {
                "strategy": {
                  "$ref": "#/$defs/MachineSnapshotStrategy"
                },
                "timeout": {
                  "type": [
                    "integer",
                    "null"
                  ],
                  "format": "uint64",
                  "minimum": 0
                }
              },
              "required": [
                "strategy"
              ]
            }
          },
          "required": [
            "flash"
          ],
          "additionalProperties": false
        }
      ]
    },
    "MachinePhase": {
      "oneOf": [
        {
          "type": "string",
          "enum": [
            "idle",
            "pulling-image",
            "creating",
            "booting",
            "ready",
            "suspending",
            "suspended",
            "stopping",
            "stopped"
          ]
        },
        {
          "type": "object",
          "properties": {
            "error": {
              "type": "object",
              "properties": {
                "message": {
                  "type": "string"
                }
              },
              "required": [
                "message"
              ]
            }
          },
          "required": [
            "error"
          ],
          "additionalProperties": false
        }
      ]
    },
    "MachineResources": {
      "type": "object",
      "properties": {
        "cpu": {
          "type": "integer",
          "format": "uint8",
          "minimum": 0,
          "maximum": 255
        },
        "memory": {
          "type": "integer",
          "format": "uint64",
          "minimum": 0
        }
      },
      "required": [
        "cpu",
        "memory"
      ]
    },
    "MachineSnapshotStrategy": {
      "oneOf": [
        {
          "type": "string",
          "enum": [
            "first-listen",
            "user-space-ready",
            "manual"
          ]
        },
        {
          "type": "object",
          "properties": {
            "nth-listen": {
              "type": "integer",
              "format": "uint32",
              "minimum": 0
            }
          },
          "required": [
            "nth-listen"
          ],
          "additionalProperties": false
        },
        {
          "type": "object",
          "properties": {
            "listen-on-port": {
              "type": "integer",
              "format": "uint16",
              "minimum": 0,
              "maximum": 65535
            }
          },
          "required": [
            "listen-on-port"
          ],
          "additionalProperties": false
        }
      ]
    },
    "MachineStatus": {
      "type": "object",
      "properties": {
        "hash": {
          "type": "integer",
          "format": "uint64",
          "minimum": 0
        },
        "phase": {
          "$ref": "#/$defs/MachinePhase"
        },
        "image_id": {
          "type": [
            "string",
            "null"
          ]
        },
        "image_resolved_reference": {
          "type": [
            "string",
            "null"
          ]
        },
        "machine_id": {
          "type": [
            "string",
            "null"
          ]
        },
        "machine_ip": {
          "type": [
            "string",
            "null"
          ]
        },
        "machine_tap": {
          "type": [
            "string",
            "null"
          ]
        },
        "machine_image_volume_id": {
          "type": [
            "string",
            "null"
          ]
        },
        "last_boot_time_us": {
          "type": [
            "integer",
            "null"
          ],
          "format": "uint128",
          "minimum": 0
        },
        "first_boot_time_us": {
          "type": [
            "integer",
            "null"
          ],
          "format": "uint128",
          "minimum": 0
        }
      },
      "required": [
        "hash",
        "phase"
      ]
    },
    "MachineV1": {
      "type": "object",
      "properties": {
        "tags": {
          "type": [
            "array",
            "null"
          ],
          "items": {
            "type": "string"
          }
        },
        "namespace": {
          "type": [
            "string",
            "null"
          ]
        },
        "name": {
          "type": "string"
        },
        "image": {
          "type": "string"
        },
        "resources": {
          "$ref": "#/$defs/MachineResources"
        },
        "mode": {
          "anyOf": [
            {
              "$ref": "#/$defs/MachineMode"
            },
            {
              "type": "null"
            }
          ]
        },
        "volumes": {
          "type": [
            "array",
            "null"
          ],
          "items": {
            "$ref": "#/$defs/MachineVolumeBinding"
          }
        },
        "env": {
          "type": [
            "object",
            "null"
          ],
          "additionalProperties": {
            "type": "string"
          }
        }
      },
      "required": [
        "name",
        "image",
        "resources"
      ]
    },
    "MachineVolumeBinding": {
      "type": "object",
      "properties": {
        "name": {
          "type": "string"
        },
        "namespace": {
          "type": [
            "string",
            "null"
          ]
        },
        "path": {
          "type": "string"
        }
      },
      "required": [
        "name",
        "path"
      ]
    },
    "Me": {
      "type": "object",
      "properties": {
        "tenant": {
          "type": "string"
        }
      },
      "required": [
        "tenant"
      ],
      "title": "Me",
      "$schema": "https://json-schema.org/draft/2020-12/schema"
    },
    "Namespace": {
      "type": "object",
      "properties": {
        "name": {
          "type": "string"
        },
        "created_at": {
          "type": "integer",
          "format": "uint128",
          "minimum": 0
        }
      },
      "required": [
        "name",
        "created_at"
      ],
      "title": "Namespace",
      "$schema": "https://json-schema.org/draft/2020-12/schema"
    },
    "Service": {
      "oneOf": [
        {
          "type": "object",
          "properties": {
            "service": {
              "$ref": "#/$defs/ServiceV1"
            }
          },
          "required": [
            "service"
          ],
          "additionalProperties": false
        },
        {
          "type": "object",
          "properties": {
            "service.v1": {
              "$ref": "#/$defs/ServiceV1"
            }
          },
          "required": [
            "service.v1"
          ],
          "additionalProperties": false
        }
      ]
    },
    "ServiceBind": {
      "oneOf": [
        {
          "type": "object",
          "properties": {
            "internal": {
              "type": "object",
              "properties": {
                "port": {
                  "description": "If not provided, the port will be inferred from target port.",
                  "type": [
                    "integer",
                    "null"
                  ],
                  "format": "uint16",
                  "minimum": 0,
                  "maximum": 65535
                }
              }
            }
          },
          "required": [
            "internal"
          ],
          "additionalProperties": false
        },
        {
          "type": "object",
          "properties": {
            "external": {
              "type": "object",
              "properties": {
                "host": {
                  "type": "string"
                },
                "port": {
                  "description": "If not provided, the port will be inferred from protocol or target port.",
                  "type": [
                    "integer",
                    "null"
                  ],
                  "format": "uint16",
                  "minimum": 0,
                  "maximum": 65535
                },
                "protocol": {
                  "$ref": "#/$defs/ServiceBindExternalProtocol"
                },
                "certificate": {
                  "description": "If not provided, the default certificate will be served.",
                  "anyOf": [
                    {
                      "$ref": "#/$defs/ServiceBindExternalCertificate"
                    },
                    {
                      "type": "null"
                    }
                  ]
                }
              },
              "required": [
                "host",
                "protocol"
              ]
            }
          },
          "required": [
            "external"
          ],
          "additionalProperties": false
        }
      ]
    },
    "ServiceBindExternalCertificate": {
      "type": "object",
      "properties": {
        "name": {
          "type": "string"
        },
        "namespace": {
          "type": [
            "string",
            "null"
          ]
        }
      },
      "required": [
        "name"
      ]
    },
    "ServiceBindExternalProtocol": {
      "type": "string",
      "enum": [
        "http",
        "https",
        "tls"
      ]
    },
    "ServiceStatus": {
      "type": "object",
      "properties": {
        "service_ip": {
          "type": [
            "string",
            "null"
          ]
        },
        "internal_dns_hostname": {
          "type": [
            "string",
            "null"
          ]
        }
      }
    },
    "ServiceTarget": {
      "type": "object",
      "properties": {
        "name": {
          "type": "string"
        },
        "namespace": {
          "type": [
            "string",
            "null"
          ]
        },
        "port": {
          "type": "integer",
          "format": "uint16",
          "minimum": 0,
          "maximum": 65535
        },
        "protocol": {
          "$ref": "#/$defs/ServiceTargetProtocol"
        },
        "connection-tracking": {
          "anyOf": [
            {
              "$ref": "#/$defs/ServiceTargetConnectionTracking"
            },
            {
              "type": "null"
            }
          ]
        }
      },
      "required": [
        "name",
        "port",
        "protocol"
      ]
    },
    "ServiceTargetConnectionTracking": {
      "oneOf": [
        {
          "type": "string",
          "enum": [
            "connection-aware"
          ]
        },
        {
          "type": "object",
          "properties": {
            "traffic-aware": {
              "type": "object",
              "properties": {
                "inactivity-timeout": {
                  "type": [
                    "integer",
                    "null"
                  ],
                  "format": "uint64",
                  "minimum": 0
                }
              }
            }
          },
          "required": [
            "traffic-aware"
          ],
          "additionalProperties": false
        }
      ]
    },
    "ServiceTargetProtocol": {
      "type": "string",
      "enum": [
        "http",
        "tcp"
      ]
    },
    "ServiceV1": {
      "type": "object",
      "properties": {
        "tags": {
          "type": [
            "array",
            "null"
          ],
          "items": {
            "type": "string"
          }
        },
        "namespace": {
          "type": [
            "string",
            "null"
          ]
        },
        "name": {
          "type": "string"
        },
        "target": {
          "$ref": "#/$defs/ServiceTarget"
        },
        "bind": {
          "$ref": "#/$defs/ServiceBind"
        }
      },
      "required": [
        "name",
        "target",
        "bind"
      ]
    },
    "Volume": {
      "oneOf": [
        {
          "type": "object",
          "properties": {
            "volume": {
              "$ref": "#/$defs/VolumeV1"
            }
          },
          "required": [
            "volume"
          ],
          "additionalProperties": false
        },
        {
          "type": "object",
          "properties": {
            "volume.v1": {
              "$ref": "#/$defs/VolumeV1"
            }
          },
          "required": [
            "volume.v1"
          ],
          "additionalProperties": false
        }
      ]
    },
    "VolumeMode": {
      "type": "string",
      "enum": [
        "read-only",
        "writeable"
      ]
    },
    "VolumeStatus": {
      "type": "object",
      "properties": {
        "hash": {
          "type": "integer",
          "format": "uint64",
          "minimum": 0
        },
        "volume_id": {
          "type": [
            "string",
            "null"
          ]
        },
        "size_bytes": {
          "type": "integer",
          "format": "uint64",
          "minimum": 0
        }
      },
      "required": [
        "hash",
        "size_bytes"
      ]
    },
    "VolumeV1": {
      "type": "object",
      "properties": {
        "tags": {
          "type": [
            "array",
            "null"
          ],
          "items": {
            "type": "string"
          }
        },
        "namespace": {
          "type": [
            "string",
            "null"
          ]
        },
        "name": {
          "type": "string"
        },
        "mode": {
          "$ref": "#/$defs/VolumeMode"
        },
        "size": {
          "type": "string",
          "description": "The size of the volume in human readable format"
        }
      },
      "required": [
        "name",
        "mode",
        "size"
      ]
    }
  }
}<|MERGE_RESOLUTION|>--- conflicted
+++ resolved
@@ -107,6 +107,7 @@
       "methods": [
         {
           "name": "get",
+          "namespaced": true,
           "verb": "GET",
           "path": [
             {
@@ -130,6 +131,7 @@
         },
         {
           "name": "list",
+          "namespaced": true,
           "verb": "GET",
           "path": [
             {
@@ -150,6 +152,7 @@
         },
         {
           "name": "delete",
+          "namespaced": true,
           "verb": "DELETE",
           "path": [
             {
@@ -165,6 +168,7 @@
         },
         {
           "name": "apply",
+          "namespaced": true,
           "verb": "PUT",
           "path": [
             {
@@ -180,6 +184,7 @@
         },
         {
           "name": "get_status",
+          "namespaced": true,
           "verb": "GET",
           "path": [
             {
@@ -536,7 +541,6 @@
     }
   ],
   "defs": {
-<<<<<<< HEAD
     "Certificate": {
       "oneOf": [
         {
@@ -811,7 +815,7 @@
         "domains",
         "issuer"
       ]
-=======
+    },
     "ExecParams": {
       "type": "object",
       "properties": {
@@ -840,7 +844,6 @@
       ],
       "title": "ExecParams",
       "$schema": "https://json-schema.org/draft/2020-12/schema"
->>>>>>> 3ba44ffd
     },
     "ListNamespaces": {
       "type": "object",
