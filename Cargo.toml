--- conflicted
+++ resolved
@@ -96,17 +96,13 @@
 hickory-server = "0.24"
 hickory-resolver = "0.24"
 hickory-proto = "0.24"
-<<<<<<< HEAD
 chrono = { version = "0.4.41", features = ["serde"] }
 instant-acme = "0.8.2"
 http-body-util = "0.1.3"
-=======
 serde_urlencoded = "0.7.1"
 tungstenite = "0.27.0"
-chrono = "0.4.41"
 crossterm = "0.29.0"
 scopeguard = "1.2.0"
->>>>>>> 3ba44ffd
 
 [build-dependencies]
 meta = { path = "meta" }
